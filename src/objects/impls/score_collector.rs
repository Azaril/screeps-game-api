--- conflicted
+++ resolved
@@ -34,15 +34,9 @@
     pub fn store(this: &ScoreCollector) -> Store;
 }
 
-<<<<<<< HEAD
 impl HasNativeId for ScoreCollector {
     fn native_id(&self) -> JsString {
         Self::id_internal(self)
-=======
-impl HasId for ScoreCollector {
-    fn id(&self) -> JsString {
-        Self::id(self.as_ref())
->>>>>>> 98aaa885
     }
 }
 
